# adarshorbital.github.io

<<<<<<< HEAD
This is a portfolio website for Adarsh Agrawal, showing his latest qualifications on the website adarshverse.com


Merge problems
=======
This is a portfolio website for Adarsh Agrawal, showing his latest qualifications on the website adarshverse.com 

This website is hosted on Github. 
>>>>>>> b40dde9f
<|MERGE_RESOLUTION|>--- conflicted
+++ resolved
@@ -1,12 +1,5 @@
 # adarshorbital.github.io
 
-<<<<<<< HEAD
 This is a portfolio website for Adarsh Agrawal, showing his latest qualifications on the website adarshverse.com
 
-
-Merge problems
-=======
-This is a portfolio website for Adarsh Agrawal, showing his latest qualifications on the website adarshverse.com 
-
-This website is hosted on Github. 
->>>>>>> b40dde9f
+This website is hosted on Github. All rights reserved. 